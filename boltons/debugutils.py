# -*- coding: utf-8 -*-
"""
A small set of utilities useful for debugging misbehaving
applications. Currently this focuses on ways to use :mod:`pdb`, the
built-in Python debugger.
"""

<<<<<<< HEAD
__all__ = ['pdb_on_signal', 'pdb_on_exception', 'trace_module']
=======
import sys
import time

try:
    basestring
    from repr import Repr
except NameError:
    basestring = (str, bytes)  # py3
    from reprlib import Repr

try:
    from typeutils import make_sentinel
    _UNSET = make_sentinel(var_name='_UNSET')
except ImportError:
    _UNSET = object()

__all__ = ['pdb_on_signal', 'pdb_on_exception']
>>>>>>> b6329e19


def pdb_on_signal(signalnum=None):
    """Installs a signal handler for *signalnum*, which defaults to
    ``SIGINT``, or keyboard interrupt/ctrl-c. This signal handler
    launches a :mod:`pdb` breakpoint. Results vary in concurrent
    systems, but this technique can be useful for debugging infinite
    loops, or easily getting into deep call stacks.

    Args:
        signalnum (int): The signal number of the signal to handle
            with pdb. Defaults to :mod:`signal.SIGINT`, see
            :mod:`signal` for more information.
    """
    import pdb
    import signal
    if not signalnum:
        signalnum = signal.SIGINT

    old_handler = signal.getsignal(signalnum)

    def pdb_int_handler(sig, frame):
        signal.signal(signalnum, old_handler)
        pdb.set_trace()
        pdb_on_signal(signalnum)  # use 'u' to find your code and 'h' for help

    signal.signal(signalnum, pdb_int_handler)
    return


def pdb_on_exception(limit=100):
    """Installs a handler which, instead of exiting, attaches a
    post-mortem pdb console whenever an unhandled exception is
    encountered.

    Args:
        limit (int): the max number of stack frames to display when
            printing the traceback

    A similar effect can be achieved from the command-line using the
    following command::

      python -m pdb your_code.py

    But ``pdb_on_exception`` allows you to do this conditionally and within
    your application. To restore default behavior, just do::

      sys.excepthook = sys.__excepthook__
    """
    import pdb
    import sys
    import traceback

    def pdb_excepthook(exc_type, exc_val, exc_tb):
        traceback.print_tb(exc_tb, limit=limit)
        pdb.post_mortem(exc_tb)

    sys.excepthook = pdb_excepthook
<<<<<<< HEAD


def trace_module(modules):
    '''Prints lines of code as they are executed only within the
    given modules, in the current thread.

    Compare to '-t' option of trace from the standard library, made usable
    by having the condition inverted.  Only specifc modules are invluded
    in the output, instead of having to itemize modules to exclude.

    (Uses sys.settrace() so will interfere with other modules that want to own
    the trace function such as coverage, profile, and trace.)
    '''
    import sys

    if type(modules) is not list:
        modules = [modules]

    globalses = set()
    for module in modules:
        globalses.add(id(module.__dict__))

    def trace(frame, event, arg):
        if event == 'line':
            print frame.f_code.co_filename, frame.f_code.co_name, frame.f_lineno
        if event == 'call':
            if id(frame.f_globals) in globalses:
                return trace

    sys.settrace(trace)
=======
    return

_repr_obj = Repr()
_repr_obj.maxstring = 50
_repr_obj.maxother = 50
brief_repr = _repr_obj.repr


# events: call, return, get, set, del, raise
def trace_print_hook(event, label, obj, attr_name,
                     args=(), kwargs={}, result=_UNSET):
    fargs = (event.ljust(6), time.time(), label.rjust(10),
             obj.__class__.__name__, attr_name)
    if event == 'get':
        tmpl = '%s %s - %s - %s.%s -> %s'
        fargs += (brief_repr(result),)
    elif event == 'set':
        tmpl = '%s %s - %s - %s.%s = %s'
        fargs += (brief_repr(args[0]),)
    elif event == 'del':
        tmpl = '%s %s - %s - %s.%s'
    else:  # call/return/raise
        tmpl = '%s %s - %s - %s.%s(%s)'
        fargs += (', '.join([brief_repr(a) for a in args]),)
        if kwargs:
            tmpl = '%s %s - %s - %s.%s(%s, %s)'
            fargs += (', '.join(['%s=%s' % (k, brief_repr(v))
                                 for k, v in kwargs.items()]),)
        if result is not _UNSET:
            tmpl += ' -> %s'
            fargs += (brief_repr(result),)
    print(tmpl % fargs)
    return


def wrap_trace(obj, hook=trace_print_hook,
               which=None, events=None, label=None):
    """Monitor an object for interactions. Whenever code calls a method,
    gets an attribute, or sets an attribute, an event is called. By
    default the trace output is printed, but a custom tracing *hook*
    can be passed.

    Args:
       obj (object): New- or old-style object to be traced. Built-in
           objects like lists and dicts also supported.
       hook (callable): A function called once for every event. See
           below for details.
       which (str): One or more attribute names to trace, or a
           function accepting attribute name and value, and returing
           True/False.
       events (str): One or more kinds of events to call *hook*
           on. Expected values are ``['get', 'set', 'del', 'call',
           'raise', 'return']``. Defaults to all events.
       label (str): A name to associate with the traced object
           Defaults to hexadecimal memory address, similar to repr.

    The object returned is not the same object as the one passed
    in. It will not pass identity checks. However, it will pass
    :func:`isinstance` checks, as it is a new instance of a new
    subtype of the object passed.

    """
    # other actions: pdb.set_trace, print, aggregate, aggregate_return
    # (like aggregate but with the return value)

    # TODO: test classmethod/staticmethod/property
    # TODO: wrap __dict__ for old-style classes?

    if isinstance(which, basestring):
        which_func = lambda attr_name, attr_val: attr_name == which
    elif callable(getattr(which, '__contains__', None)):
        which_func = lambda attr_name, attr_val: attr_name in which
    elif which is None or callable(which):
        which_func = which
    else:
        raise TypeError('expected attr name(s) or callable, not: %r' % which)

    label = label or hex(id(obj))

    if isinstance(events, basestring):
        events = [events]
    do_get = not events or 'get' in events
    do_set = not events or 'set' in events
    do_del = not events or 'del' in events
    do_call = not events or 'call' in events
    do_raise = not events or 'raise' in events
    do_return = not events or 'return' in events

    def wrap_method(attr_name, func, _hook=hook, _label=label):
        def wrapped(*a, **kw):
            a = a[1:]
            if do_call:
                hook(event='call', label=_label, obj=obj,
                     attr_name=attr_name, args=a, kwargs=kw)
            if do_raise:
                try:
                    ret = func(*a, **kw)
                except:
                    if not hook(event='raise', label=_label, obj=obj,
                                attr_name=attr_name, args=a, kwargs=kw,
                                result=sys.exc_info()):
                        raise
            else:
                ret = func(*a, **kw)
            if do_return:
                hook(event='return', label=_label, obj=obj,
                     attr_name=attr_name, args=a, kwargs=kw, result=ret)
            return ret

        wrapped.__name__ = func.__name__
        wrapped.__doc__ = func.__doc__
        try:
            wrapped.__module__ = func.__module__
        except Exception:
            pass
        try:
            if func.__dict__:
                wrapped.__dict__.update(func.__dict__)
        except Exception:
            pass
        return wrapped

    def __getattribute__(self, attr_name):
        ret = type(obj).__getattribute__(obj, attr_name)
        if callable(ret):  # wrap any bound methods
            ret = type(obj).__getattribute__(self, attr_name)
        if do_get:
            hook('get', label, obj, attr_name, (), {}, result=ret)
        return ret

    def __setattr__(self, attr_name, value):
        type(obj).__setattr__(obj, attr_name, value)
        if do_set:
            hook('set', label, obj, attr_name, (value,), {})
        return

    def __delattr__(self, attr_name):
        type(obj).__delattr__(obj, attr_name)
        if do_del:
            hook('del', label, obj, attr_name, (), {})
        return

    attrs = {}
    for attr_name in dir(obj):
        try:
            attr_val = getattr(obj, attr_name)
        except Exception:
            continue

        if not callable(attr_val) or attr_name in ('__new__',):
            continue
        elif which_func and not which_func(attr_name, attr_val):
            continue

        if attr_name == '__getattribute__':
            wrapped_method = __getattribute__
        elif attr_name == '__setattr__':
            wrapped_method = __setattr__
        elif attr_name == '__delattr__':
            wrapped_method = __delattr__
        else:
            wrapped_method = wrap_method(attr_name, attr_val)
        attrs[attr_name] = wrapped_method

    cls_name = obj.__class__.__name__
    if cls_name == cls_name.lower():
        type_name = 'traced_' + cls_name
    else:
        type_name = 'Traced' + cls_name

    if hasattr(obj, '__mro__'):
        bases = (obj.__class__,)
    else:
        # need new-style class for even basic wrapping of callables to
        # work. getattribute won't work for old-style classes of course.
        bases = (obj.__class__, object)

    trace_type = type(type_name, bases, attrs)
    for cls in trace_type.__mro__:
        try:
            return cls.__new__(trace_type)
        except Exception:
            pass
    raise TypeError('unable to wrap_trace %r instance %r'
                    % (obj.__class__, obj))


if __name__ == '__main__':
    obj = wrap_trace({})
    obj['hi'] = 'hello'
    obj.fail
    import pdb;pdb.set_trace()
>>>>>>> b6329e19
<|MERGE_RESOLUTION|>--- conflicted
+++ resolved
@@ -5,9 +5,6 @@
 built-in Python debugger.
 """
 
-<<<<<<< HEAD
-__all__ = ['pdb_on_signal', 'pdb_on_exception', 'trace_module']
-=======
 import sys
 import time
 
@@ -24,8 +21,7 @@
 except ImportError:
     _UNSET = object()
 
-__all__ = ['pdb_on_signal', 'pdb_on_exception']
->>>>>>> b6329e19
+__all__ = ['pdb_on_signal', 'pdb_on_exception', 'trace_module']
 
 
 def pdb_on_signal(signalnum=None):
@@ -84,7 +80,7 @@
         pdb.post_mortem(exc_tb)
 
     sys.excepthook = pdb_excepthook
-<<<<<<< HEAD
+    return
 
 
 def trace_module(modules):
@@ -115,8 +111,7 @@
                 return trace
 
     sys.settrace(trace)
-=======
-    return
+
 
 _repr_obj = Repr()
 _repr_obj.maxstring = 50
@@ -307,5 +302,4 @@
     obj = wrap_trace({})
     obj['hi'] = 'hello'
     obj.fail
-    import pdb;pdb.set_trace()
->>>>>>> b6329e19
+    import pdb;pdb.set_trace()